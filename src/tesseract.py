--- conflicted
+++ resolved
@@ -44,12 +44,7 @@
     'get_name'
     'get_version',
     'image_to_string',
-<<<<<<< HEAD
     'is_available',
-=======
-    'is_tesseract_available',
-    'read_box_file',
->>>>>>> 12914deb
     'TesseractError',
 ]
 
